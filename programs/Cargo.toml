--- conflicted
+++ resolved
@@ -32,14 +32,9 @@
 [dependencies]
 anchor-lang = { version = "0.32.1", features = ["init-if-needed"] }
 anchor-spl = { version = "0.32.1", features = ["token", "associated_token", "token_2022"] }
-spl-token = { version = "8.0", features = ["no-entrypoint"] }
-<<<<<<< HEAD
+spl-token = { version = "9.0", features = ["no-entrypoint"] }
 spl-token-2022 = { version = "10.0", features = ["no-entrypoint"] }
-spl-associated-token-account = { version = "7.0", features = ["no-entrypoint"] }
-=======
-spl-token-2022 = { version = "9.0", features = ["no-entrypoint"] }
 spl-associated-token-account = { version = "8.0", features = ["no-entrypoint"] }
->>>>>>> d22e852e
 # spl-account-compression = { version = "1.0", features = ["no-entrypoint"] } # Ready - needs compatible version
 spl-concurrent-merkle-tree = "1.0"
 spl-token-metadata-interface = "0.7"
